--- conflicted
+++ resolved
@@ -1,10 +1,6 @@
 [package]
 name = "xan"
-<<<<<<< HEAD
-version = "0.49.2"
-=======
 version = "0.49.3"
->>>>>>> 68a97b3d
 authors = [
   "Andrew Gallant <jamslam@gmail.com>",
   "Guillaume Plique <guillaume.plique@sciencespo.fr>",
